--- conflicted
+++ resolved
@@ -4799,7 +4799,8 @@
                                 if (data.agent_timezone) {
                                     conversationAgentTimezone = data.agent_timezone;
                                 }
-                                renderConversation(agentName, userId, data.summaries || [], conversationMessages, conversationAgentTimezone);
+                                const isBlocked = data.is_blocked || false;
+                                renderConversation(agentName, userId, data.summaries || [], conversationMessages, conversationAgentTimezone, isBlocked);
                             }
                         });
                     return;
@@ -4813,7 +4814,8 @@
                             if (data.agent_timezone) {
                                 conversationAgentTimezone = data.agent_timezone;
                             }
-                            renderConversation(agentName, userId, data.summaries || [], conversationMessages, conversationAgentTimezone);
+                            const isBlocked = data.is_blocked || false;
+                            renderConversation(agentName, userId, data.summaries || [], conversationMessages, conversationAgentTimezone, isBlocked);
                             
                             // Now start streaming translations via SSE
                             startTranslationStream(agentName, userId, checkbox);
@@ -4826,40 +4828,7 @@
                         alert('Error loading conversation: ' + error);
                         checkbox.checked = false;
                         showTranslation = false;
-<<<<<<< HEAD
-                        return;
-                    }
-                    conversationTranslations = data.translations || {};
-                    // Re-render conversation with translations
-                    const container = document.getElementById('conversation-container');
-                    const summariesSection = container.querySelector('div[style*="margin-bottom: 24px"]');
-                    // Fetch blocked status and summaries before rendering
-                    fetchWithAuth(`${API_BASE}/agents/${encodeURIComponent(agentName)}/conversation/${userId}`)
-                        .then(response => response.json())
-                        .then(data => {
-                            if (!data.error) {
-                                // Update stored timezone if provided
-                                if (data.agent_timezone) {
-                                    conversationAgentTimezone = data.agent_timezone;
-                                }
-                                const isBlocked = data.is_blocked || false;
-                                // Use summaries from API if summaries section exists, otherwise use empty array
-                                const summaries = summariesSection ? (data.summaries || []) : [];
-                                renderConversation(agentName, userId, summaries, conversationMessages, conversationAgentTimezone, isBlocked);
-                            }
-                        });
-                })
-                .catch(error => {
-                    if (error && error.message === 'unauthorized') {
-                        return;
-                    }
-                    alert('Error translating messages: ' + error);
-                    checkbox.checked = false;
-                    showTranslation = false;
-                });
-=======
                     });
->>>>>>> ae04993a
             } else {
                 // Just re-render with current translation state (translations hidden)
                 fetchWithAuth(`${API_BASE}/agents/${encodeURIComponent(agentName)}/conversation/${userId}`)
