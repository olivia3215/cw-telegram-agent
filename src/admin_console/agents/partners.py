--- conflicted
+++ resolved
@@ -106,14 +106,10 @@
             if not agent:
                 return jsonify({"error": f"Agent '{agent_config_name}' not found"}), 404
 
-<<<<<<< HEAD
             # Check if we should force refresh (bypass cache)
             force_refresh = request.args.get("refresh", "").lower() == "true"
 
-            # Dictionary to store partners: {user_id: {"name": name, "date": date}}
-=======
             # Dictionary to store partners: {user_id: {"name": name, "username": username, "date": date}}
->>>>>>> 765b8f2d
             partners_dict = {}
 
             # 1. From curated memory files
