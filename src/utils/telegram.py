# utils/telegram.py
#
# Telegram-specific utilities.

import logging
from typing import TYPE_CHECKING

if TYPE_CHECKING:
    from agent import Agent

from utils.ids import normalize_peer_id
from telegram.secret_chat import is_secret_chat, get_user_id_from_secret_chat

logger = logging.getLogger(__name__)


def format_username(entity):
    """Return a leading-@ username for a Telegram entity when available."""
    if entity is None:
        return None

    username = getattr(entity, "username", None)
    if username:
        return f"@{username}"

    usernames = getattr(entity, "usernames", None)
    if usernames:
        for handle in usernames:
            handle_value = getattr(handle, "username", None)
            if handle_value:
                return f"@{handle_value}"
    return None


async def get_channel_name(agent: "Agent", channel_id: int):
    """
    Fetches the display name for any channel (user, group, channel, or secret chat).
    Accepts Agent-like objects (e.g., test doubles) too.
    """
    channel_id = normalize_peer_id(channel_id)
    try:
        # get_entity can fetch users, chats, channels, or secret chats
        entity = await agent.get_cached_entity(channel_id)
        if not entity:
            return f"Unknown ({channel_id})"

        # Check if this is a secret chat
        if is_secret_chat(entity):
            # For secret chats, get the user ID and use get_channel_name recursively
            # to format the user's name, then append "(Secret Chat)"
            user_id = get_user_id_from_secret_chat(entity)
            if user_id:
                try:
                    user_name = await get_channel_name(agent, user_id)
                    # Only append "(Secret Chat)" if we got a real name (not "Unknown")
                    if user_name and not user_name.startswith("Unknown"):
                        return f"{user_name} (Secret Chat)"
                except Exception as e:
                    logger.debug(f"Could not fetch user name for secret chat: {e}")
            return f"Secret Chat ({channel_id})"

        # 1. Check for a 'title' (for groups and channels)
        if hasattr(entity, "title") and entity.title:
            return entity.title

        # 2. Check for user attributes
        if hasattr(entity, "first_name") or hasattr(entity, "last_name"):
            first_name = getattr(entity, "first_name", None)
            last_name = getattr(entity, "last_name", None)

            if first_name and last_name:
                return f"{first_name} {last_name}"
            if first_name:
                return first_name
            if last_name:
                return last_name

        # 3. Fallback to username if available
        if hasattr(entity, "username") and entity.username:
            return entity.username

        # 4. Final fallback if no name can be determined
        return f"Entity ({entity.id})"

    except Exception as e:
        # If the entity can't be fetched, return a default identifier
        logger.exception(f"Could not fetch entity for {channel_id}: {e}")
        return f"Unknown ({channel_id})"


async def get_dialog_name(agent, channel_id):
    return await get_channel_name(agent, channel_id)


def is_group_or_channel(entity) -> bool:
    """
    Returns True if the entity is a group or channel (has a title attribute).
    Returns False if the entity is a user/DM, or if entity is None.
    """
    if entity is None:
        return False
    return hasattr(entity, "title")


def is_dm(entity) -> bool:
    """
    Returns True if the entity is a direct message with a user (including secret chats).
    Returns False if the entity is a group or channel, or if entity is None.
    """
    if entity is None:
        return False
<<<<<<< HEAD
    return not hasattr(entity, "title")
=======
    # Secret chats are also DMs, but they have a title attribute (False)
    # So we check for secret chats explicitly
    if is_secret_chat(entity):
        return True
    return not hasattr(entity, "title")
>>>>>>> 54bc00c1
<|MERGE_RESOLUTION|>--- conflicted
+++ resolved
@@ -109,12 +109,8 @@
     """
     if entity is None:
         return False
-<<<<<<< HEAD
-    return not hasattr(entity, "title")
-=======
     # Secret chats are also DMs, but they have a title attribute (False)
     # So we check for secret chats explicitly
     if is_secret_chat(entity):
         return True
-    return not hasattr(entity, "title")
->>>>>>> 54bc00c1
+    return not hasattr(entity, "title")