# media/media_source.py

# Copyright (c) 2025 Cindy's World LLC and contributors
# Licensed under the MIT License. See LICENSE.md for details.

"""
Media source abstraction for description providers.

This module provides a clean abstraction for different sources of media descriptions,
including curated descriptions, cached AI-generated descriptions, and on-demand AI generation.
"""

import contextlib
import json
import logging
import threading
import time
import unicodedata
from abc import ABC, abstractmethod
from datetime import UTC
from enum import Enum
from pathlib import Path
from typing import Any

import httpx  # pyright: ignore[reportMissingImports]

from clock import clock
from config import CONFIG_DIRECTORIES, STATE_DIRECTORY
from llm.media_helper import get_media_llm
from telegram_download import download_media_bytes

from .media_budget import (
    try_consume_description_budget,
)
from .media_scratch import get_scratch_file
from .mime_utils import (
    detect_mime_type_from_bytes,
    get_file_extension_for_mime_type,
    get_file_extension_from_mime_or_bytes,
    get_mime_type_from_file_extension,
    is_audio_mime_type,
    is_tgs_mime_type,
    normalize_mime_type,
)

logger = logging.getLogger(__name__)

MEDIA_FILE_EXTENSIONS = [
    ".webp",
    ".tgs",
    ".png",
    ".jpg",
    ".jpeg",
    ".gif",
    ".mp4",
    ".webm",
    ".mov",
    ".avi",
    ".mp3",
    ".m4a",
    ".wav",
    ".ogg",
]


# Helper functions for checking media types (works with string kind values from records)
def _needs_video_analysis(kind: str | None, mime_type: str | None) -> bool:
    """
    Check if media should use video description API.

    Returns True for:
    - Videos and animations (by kind)
    - TGS animated stickers (sticker kind + gzip mime)
    """
    if kind in ("video", "animation"):
        return True
    if kind == "sticker" and mime_type:
        return is_tgs_mime_type(mime_type)
    return False


def get_emoji_unicode_name(emoji: str) -> str:
    """Get Unicode name(s) for an emoji, handling multi-character emojis."""
    names = []
    for char in emoji:
        try:
            name = unicodedata.name(char)
            names.append(name.lower())
        except ValueError:
            # Some characters don't have names
            names.append(f"u+{ord(char):04x}")
    return " + ".join(names)


def fallback_sticker_description(
    sticker_name: str | None, *, animated: bool = True
) -> str:
    """
    Create a fallback description for a sticker.

    Args:
        sticker_name: The sticker emoji/name
        animated: Whether this is an animated sticker (default: True)

    Returns:
        A formatted description string with emoji and unicode name in parentheses
    """
    prefix = "an animated sticker" if animated else "a sticker"

    if sticker_name:
        try:
            emoji_description = get_emoji_unicode_name(sticker_name)
            return f"{prefix}: {sticker_name} ({emoji_description})"
        except Exception:
            # If we can't get emoji description, just use the name
            return f"{prefix}: {sticker_name}"
    else:
        # No sticker name provided
        return prefix


class MediaStatus(Enum):
    """Standardized status values for media records."""

    GENERATED = "generated"  # AI successfully generated description
    BUDGET_EXHAUSTED = "budget_exhausted"  # Budget limits reached (temporary)
    UNSUPPORTED = "unsupported"  # Media format not supported (permanent)
    TEMPORARY_FAILURE = "temporary_failure"  # Download failed, timeout, etc.
    PERMANENT_FAILURE = "permanent_failure"  # API misuse, permanent errors

    @classmethod
    def is_temporary_failure(cls, status):
        """Check if a status represents a temporary failure that should be retried."""
        if isinstance(status, cls):
            return status in [cls.BUDGET_EXHAUSTED, cls.TEMPORARY_FAILURE]
        return status in [cls.BUDGET_EXHAUSTED.value, cls.TEMPORARY_FAILURE.value]

    @classmethod
    def is_permanent_failure(cls, status):
        """Check if a status represents a permanent failure that should not be retried."""
        if isinstance(status, cls):
            return status in [cls.UNSUPPORTED, cls.PERMANENT_FAILURE]
        return status in [cls.UNSUPPORTED.value, cls.PERMANENT_FAILURE.value]

    @classmethod
    def is_successful(cls, status):
        """Check if a status represents successful generation."""
        if isinstance(status, cls):
            return status == cls.GENERATED
        return status == cls.GENERATED.value


# Timeout for LLM description
_DESCRIBE_TIMEOUT_SECS = 12


class MediaSource(ABC):
    """
    Base class for all media description sources.

    Each source can provide media descriptions and return None if not found.
    Sources are composed into chains where earlier sources take precedence.
    """

    @abstractmethod
    async def get(
        self,
        unique_id: str,
        agent: Any = None,
        doc: Any = None,
        kind: str | None = None,
        sticker_set_name: str | None = None,
        sticker_name: str | None = None,
        **metadata,
    ) -> dict[str, Any] | None:
        """
        Retrieve a media description record by its unique ID.

        Args:
            unique_id: The Telegram file unique ID
            agent: The agent instance (for accessing client, LLM, etc.)
            doc: The Telegram document reference (for downloading)
            kind: Media type (sticker, photo, gif, animation, video, animated_sticker)
            sticker_set_name: Sticker set name (if applicable)
            sticker_name: Sticker name/emoji (if applicable)
            **metadata: Additional metadata (sender_id, channel_id, etc.)

        Returns:
            The full record dict if known, else None.
        """
        ...


class NothingMediaSource(MediaSource):
    """
    A media source that always returns None.

    Used when a directory doesn't exist, so we have something to cache
    on the agent without needing special handling for missing directories.
    """

    async def get(
        self,
        unique_id: str,
        agent: Any = None,
        doc: Any = None,
        kind: str | None = None,
        sticker_set_name: str | None = None,
        sticker_name: str | None = None,
        **metadata,
    ) -> dict[str, Any] | None:
        return None


class DirectoryMediaSource(MediaSource):
    """
    Wraps a directory containing media description JSON files.

    Loads all JSON files into memory at creation time for fast lookups
    without repeated disk I/O. Cache never expires.
    """

    def __init__(self, directory: Path):
        """
        Initialize the directory media source.

        Args:
            directory: Path to the directory containing JSON files
        """
        self.directory = Path(directory)
        self._mem_cache: dict[str, dict[str, Any]] = {}
        self._lock = threading.RLock()
        self._load_cache()

    def _load_cache(self) -> None:
        """Load all JSON files from the directory into memory cache."""
        with self._lock:
            if not self.directory.exists() or not self.directory.is_dir():
                logger.debug(
                    f"DirectoryMediaSource: directory {self.directory} does not exist"
                )
                return

            loaded_count = 0
            for json_file in self.directory.glob("*.json"):
                try:
                    unique_id = json_file.stem
                    data = json.loads(json_file.read_text(encoding="utf-8"))
                    if isinstance(data, dict):
                        self._mem_cache[unique_id] = data
                        loaded_count += 1
                    else:
                        logger.error(
                            f"DirectoryMediaSource: invalid data type in {json_file}, expected dict"
                        )
                except json.JSONDecodeError as e:
                    logger.error(
                        f"DirectoryMediaSource: corrupted JSON in {json_file}: {e}"
                    )
                except Exception as e:
                    logger.error(f"DirectoryMediaSource: error reading {json_file}: {e}")

            logger.info(
                f"DirectoryMediaSource: loaded {loaded_count} entries from {self.directory}"
            )

    def refresh_cache(self) -> None:
        """Reload the cache from disk (useful when files have been updated externally)."""
        with self._lock:
            logger.info(f"DirectoryMediaSource: refreshing cache for {self.directory}")
            self._mem_cache.clear()
            self._load_cache()

    async def get(
        self,
        unique_id: str,
        agent: Any = None,
        doc: Any = None,
        kind: str | None = None,
        sticker_set_name: str | None = None,
        sticker_name: str | None = None,
        **metadata,
    ) -> dict[str, Any] | None:
        """
        Get a media description from this directory.

        Returns cached data if available, otherwise None.
        Only uses unique_id - other parameters are ignored by this source.
        """
        skip_fallback = metadata.get("skip_fallback") if metadata else False

        with self._lock:
            if unique_id in self._mem_cache:
                logger.debug(
                    f"DirectoryMediaSource: cache hit for {unique_id} in {self.directory.name}"
                )
                record = self._mem_cache[unique_id].copy()
                
                # Merge new metadata fields into the cached record if provided
                # This allows updating cached records with additional metadata
                # (like sticker_set_title, is_emoji_set) without regenerating
                # However, preserve channel_id, channel_name, media_ts, and agent_telegram_id if they already exist
                # (these provenance fields should not be overwritten once set)
                needs_update = False
                preserved_fields = {"channel_id", "channel_name", "media_ts", "agent_telegram_id"}
                for key, value in metadata.items():
                    if key != "skip_fallback" and value is not None:
                        # Skip updating preserved fields if they already exist with a meaningful value
                        # (allow updating if the field is None, as it means it wasn't resolved initially)
                        if key in preserved_fields and record.get(key) is not None:
                            continue
                        if key not in record or record[key] != value:
                            record[key] = value
                            needs_update = True
                            logger.debug(
                                f"DirectoryMediaSource: updating cached record {unique_id} with {key}={value}"
                            )
                
                # Extract agent_telegram_id from agent parameter if missing from record
                # (agent is passed as a separate parameter, not in metadata)
                if agent is not None and "agent_telegram_id" not in record:
                    agent_telegram_id = getattr(agent, "agent_id", None)
                    if agent_telegram_id is not None:
                        record["agent_telegram_id"] = agent_telegram_id
                        needs_update = True
                        logger.debug(
                            f"DirectoryMediaSource: updating cached record {unique_id} with agent_telegram_id={agent_telegram_id}"
                        )
                
                # If we updated the record, write it back to disk and memory cache
                if needs_update:
                    try:
                        json_file = self.directory / f"{unique_id}.json"
                        temp_file = json_file.with_name(f"{json_file.name}.tmp")
                        temp_file.write_text(
                            json.dumps(record, indent=2, ensure_ascii=False),
                            encoding="utf-8",
                        )
                        temp_file.replace(json_file)
                        # Update memory cache only after successful disk write
                        self._mem_cache[unique_id] = record.copy()
                        logger.info(
                            f"DirectoryMediaSource: updated cached record {unique_id} with new metadata"
                        )
                    except Exception as e:
                        logger.error(
                            f"DirectoryMediaSource: failed to update cached record {unique_id}: {e}"
                        )

                if skip_fallback:
                    return record

                # Special handling for stickers with null descriptions
                # Provide fallback description for stickers that don't have descriptions
                # BUT NOT if there's a failure_reason (user might want to clear errors)
                # AND NOT if status is curated (user has manually curated this)
                mime_type = record.get("mime_type")
                has_failure_reason = record.get("failure_reason") is not None
                status = record.get("status")

                if (
                    record.get("kind") == "sticker"
                    and record.get("description") is None
                    and not has_failure_reason
                    and status in (None, MediaStatus.GENERATED.value, MediaStatus.BUDGET_EXHAUSTED.value, MediaStatus.TEMPORARY_FAILURE.value)
                ):

                    # Create fallback description for stickers
                    sticker_name = record.get("sticker_name") or sticker_name
                    # Check original_mime_type first (for TGS files converted to video/mp4)
                    original_mime_type = record.get("original_mime_type")
                    is_animated = (original_mime_type and is_tgs_mime_type(original_mime_type)) or (
                        mime_type and is_tgs_mime_type(mime_type)
                    )
                    description = fallback_sticker_description(
                        sticker_name, animated=is_animated
                    )

                    sticker_type = "animated" if is_animated else "static"
                    logger.info(
                        f"{sticker_type.capitalize()} sticker {unique_id}: providing fallback description '{description}'"
                    )

                    # Update the record with fallback description
                    record["description"] = description
                    # Only promote to GENERATED if it wasn't a temporary failure
                    # (we want to retry BUDGET_EXHAUSTED stickers when budget returns)
                    if not MediaStatus.is_temporary_failure(status):
                        record["status"] = MediaStatus.GENERATED.value
                    record["ts"] = clock.now(UTC).isoformat()

                    # Update the cache with the new description
                    self._mem_cache[unique_id] = record.copy()

                return record

        logger.debug(
            f"DirectoryMediaSource: cache miss for {unique_id} in {self.directory.name}"
        )
        return None

    def put(
        self,
        unique_id: str,
        record: dict[str, Any],
        media_bytes: bytes = None,
        file_extension: str = None,
        agent: Any = None,
    ) -> None:
        """Store metadata record and optionally media file to disk."""
        with self._lock:
            record_copy = record.copy()
            # Add agent_telegram_id if missing and agent is available
            if "agent_telegram_id" not in record_copy and agent is not None:
                agent_telegram_id = getattr(agent, "agent_id", None)
                if agent_telegram_id is not None:
                    record_copy["agent_telegram_id"] = agent_telegram_id
            self.directory.mkdir(parents=True, exist_ok=True)
            if media_bytes and file_extension:
                media_filename = f"{unique_id}{file_extension}"
                record_copy["media_file"] = media_filename
                media_file = self.directory / media_filename
                temp_media_file = media_file.with_name(f"{media_file.name}.tmp")
                try:
                    temp_media_file.write_bytes(media_bytes)
                    temp_media_file.replace(media_file)
                except Exception:
                    # Clean up any temporary file and propagate the failure so callers can react.
                    with contextlib.suppress(FileNotFoundError, PermissionError):
                        temp_media_file.unlink()
                    raise
                logger.debug(
                    f"DirectoryMediaSource: stored media file {media_file.name}"
                )
            # Always store the JSON metadata after media has been written successfully.
            self._write_to_disk(unique_id, record_copy)

    def _write_to_disk(self, unique_id: str, record: dict[str, Any]) -> None:
        """Write a record to disk cache and update in-memory cache."""
        try:
            file_path = self.directory / f"{unique_id}.json"
            temp_path = self.directory / f"{unique_id}.json.tmp"

            # Mark record as stored on disk
            record["_on_disk"] = True

            # Write to temporary file first, then atomically rename
            temp_path.write_text(
                json.dumps(record, indent=2, ensure_ascii=False), encoding="utf-8"
            )
            temp_path.replace(file_path)

            logger.debug(f"DirectoryMediaSource: cached {unique_id} to disk")

            # Update the in-memory cache
            self._mem_cache[unique_id] = record
            logger.debug(
                f"DirectoryMediaSource: updated in-memory cache for {unique_id}"
            )

        except Exception as e:
            logger.exception(
                f"DirectoryMediaSource: failed to cache {unique_id} to disk: {e}"
            )

    def get_cached_record(self, unique_id: str) -> dict[str, Any] | None:
        """Return a copy of the cached record without async helpers."""
        with self._lock:
            record = self._mem_cache.get(unique_id)
            return record.copy() if record else None

    def delete_record(self, unique_id: str) -> None:
        """Delete the JSON and media cache for a record."""
        with self._lock:
            record = self._mem_cache.pop(unique_id, None)
            json_path = self.directory / f"{unique_id}.json"
            if json_path.exists():
                json_path.unlink()

            media_file_name = record.get("media_file") if record else None

            if media_file_name:
                media_path = self.directory / media_file_name
                if media_path.exists():
                    media_path.unlink()
            else:
                for ext in MEDIA_FILE_EXTENSIONS:
                    media_path = self.directory / f"{unique_id}{ext}"
                    if media_path.exists():
                        media_path.unlink()
                        break

    def move_record_to(
        self, unique_id: str, target_source: "DirectoryMediaSource"
    ) -> None:
        """Move the record to another directory media source."""
        if target_source is self:
            return

        first, second = (
            (self, target_source)
            if id(self) < id(target_source)
            else (target_source, self)
        )

        with first._lock:
            with second._lock:
                record = self._mem_cache.get(unique_id)
                if record is None:
                    raise KeyError(
                        f"Record {unique_id} not found in directory {self.directory}"
                    )

                source_json = self.directory / f"{unique_id}.json"
                if not source_json.exists():
                    raise FileNotFoundError(
                        f"JSON record for {unique_id} not found at {source_json}"
                    )

                target_source.directory.mkdir(parents=True, exist_ok=True)

                target_json = target_source.directory / f"{unique_id}.json"
                source_json.replace(target_json)

                media_file_name = record.get("media_file")
                moved_media_name = None

                if media_file_name:
                    source_media = self.directory / media_file_name
                    if source_media.exists():
                        target_media = target_source.directory / media_file_name
                        source_media.replace(target_media)
                        moved_media_name = media_file_name
                else:
                    for ext in MEDIA_FILE_EXTENSIONS:
                        source_media = self.directory / f"{unique_id}{ext}"
                        if source_media.exists():
                            target_media = target_source.directory / source_media.name
                            source_media.replace(target_media)
                            moved_media_name = source_media.name
                            break

                updated_record = record.copy()
                if moved_media_name:
                    updated_record["media_file"] = moved_media_name

                target_source._mem_cache[unique_id] = updated_record
                self._mem_cache.pop(unique_id, None)


class CompositeMediaSource(MediaSource):
    """
    Iterates through a list of MediaSource objects in order.

    Returns the first non-None result, allowing for prioritized
    fallback behavior.
    """

    def __init__(self, sources: list[MediaSource]):
        """
        Initialize the composite source.

        Args:
            sources: List of MediaSource instances, checked in order.
                    Can be empty (will always return None).
        """
        self.sources = tuple(sources)  # Immutable

    async def get(
        self,
        unique_id: str,
        agent: Any = None,
        doc: Any = None,
        kind: str | None = None,
        sticker_set_name: str | None = None,
        sticker_name: str | None = None,
        **metadata,
    ) -> dict[str, Any] | None:
        """
        Get a media description by checking sources in order.

        Returns the first non-None result. Passes all parameters to each source.
        """
        for i, source in enumerate(self.sources):
            try:
                result = await source.get(
                    unique_id,
                    agent=agent,
                    doc=doc,
                    kind=kind,
                    sticker_set_name=sticker_set_name,
                    sticker_name=sticker_name,
                    **metadata,
                )
                if result is not None:
                    logger.debug(
                        f"CompositeMediaSource: source {i} ({type(source).__name__}) returned result for {unique_id}"
                    )
                    return result
            except Exception as e:
                logger.warning(
                    f"CompositeMediaSource: source {i} ({type(source).__name__}) raised error for {unique_id}: {e}"
                )
                # Continue to next source
                continue

        # All sources returned None
        return None

    def refresh_cache(self) -> None:
        """Refresh cache for all sources that support it."""
        for source in self.sources:
            if hasattr(source, "refresh_cache"):
                source.refresh_cache()


class BudgetExhaustedMediaSource(MediaSource):
    """
    Manages the media description budget.

    Returns None if budget is available (allowing next source to process),
    or returns a simple fallback record if budget is exhausted.

    This limits the number of media items processed per tick, including
    downloads and LLM calls.
    """

    async def get(
        self,
        unique_id: str,
        agent: Any = None,
        doc: Any = None,
        kind: str | None = None,
        sticker_set_name: str | None = None,
        sticker_name: str | None = None,
        **metadata,
    ) -> dict[str, Any] | None:
        """
        Check budget and return None or fallback.

        If budget is available: consumes budget and returns None
        If budget is exhausted: returns a simple fallback record
        """

        if try_consume_description_budget():
            # Budget available and consumed - return None to let AIGeneratingMediaSource handle it
            return None
        else:
            # Budget exhausted - return fallback record
            # For stickers, we can provide a fallback description immediately
            description = None
            if kind == "sticker":
                mime_type = metadata.get("mime_type")
                # Check original_mime_type first (for TGS files converted to video/mp4)
                original_mime_type = metadata.get("original_mime_type")
                is_animated = (original_mime_type and is_tgs_mime_type(original_mime_type)) or (
                    mime_type and is_tgs_mime_type(mime_type)
                )
                description = fallback_sticker_description(sticker_name, animated=is_animated)

            record = {
                "unique_id": unique_id,
                "kind": kind,
                "sticker_set_name": sticker_set_name,
                "sticker_name": sticker_name,
                "description": description,
                "status": MediaStatus.BUDGET_EXHAUSTED.value,
                "ts": clock.now(UTC).isoformat(),
                **metadata,
            }
            # Add agent_telegram_id if available and not already in metadata
            if agent is not None and "agent_telegram_id" not in record:
                agent_telegram_id = getattr(agent, "agent_id", None)
                if agent_telegram_id is not None:
                    record["agent_telegram_id"] = agent_telegram_id
            return record


def make_error_record(
    unique_id: str,
    status,
    failure_reason: str,
    retryable: bool = False,
    kind: str | None = None,
    sticker_set_name: str | None = None,
    sticker_name: str | None = None,
    agent: Any = None,
    **extra,
) -> dict[str, Any]:
    """Helper to create an error record."""
    status_value = status.value if isinstance(status, MediaStatus) else status
    
    # Provide fallback description for stickers
    description = None
    if kind == "sticker":
        mime_type = extra.get("mime_type")
        # Check original_mime_type first (for TGS files converted to video/mp4)
        # If original_mime_type is TGS, it was animated
        original_mime_type = extra.get("original_mime_type")
        is_animated = (original_mime_type and is_tgs_mime_type(original_mime_type)) or (
            mime_type and is_tgs_mime_type(mime_type)
        )
        description = fallback_sticker_description(sticker_name, animated=is_animated)
    
    # Extract agent_telegram_id if agent is provided and not already in extra
    agent_telegram_id = extra.get("agent_telegram_id")
    if agent_telegram_id is None and agent is not None:
        agent_telegram_id = getattr(agent, "agent_id", None)
        
    record = {
        "unique_id": unique_id,
        "kind": kind,
        "sticker_set_name": sticker_set_name,
        "sticker_name": sticker_name,
        "description": description,
        "status": status_value,
        "failure_reason": failure_reason,
        "ts": clock.now(UTC).isoformat(),
        **extra,
    }
    # Only add agent_telegram_id if we have it and it's not already in the record
    if agent_telegram_id is not None and "agent_telegram_id" not in record:
        record["agent_telegram_id"] = agent_telegram_id
    if retryable:
        record["retryable"] = True
    return record


class UnsupportedFormatMediaSource(MediaSource):
    """
    Checks if media format is supported by LLM before consuming budget.

    This source should be placed before BudgetExhaustedMediaSource in the pipeline
    to avoid consuming budget for unsupported formats.
    """

    async def get(
        self,
        unique_id: str,
        agent: Any = None,
        doc: Any = None,
        kind: str | None = None,
        sticker_set_name: str | None = None,
        sticker_name: str | None = None,
        **metadata,
    ) -> dict[str, Any] | None:
        """
        Check if format is supported and return unsupported record if not.

        Returns None if format is supported (let other sources handle it).
        Returns unsupported record if format is not supported.
        Special handling for AnimatedEmojies - use sticker name as description.
        Special handling for videos - check duration limit.
        """

        # Normalize MIME type metadata before applying other checks
        meta_mime = metadata.get("mime_type")
        if not meta_mime and doc is not None:
            # Fallback to doc.mime_type if metadata is missing it
            meta_mime = getattr(doc, "mime_type", None)
            if meta_mime:
                metadata["mime_type"] = meta_mime

        if meta_mime:
            normalized_meta_mime = normalize_mime_type(meta_mime)
            if normalized_meta_mime and normalized_meta_mime != meta_mime:
                metadata["mime_type"] = normalized_meta_mime
                meta_mime = normalized_meta_mime

        # Special handling for AnimatedEmojies - use sticker name as description
        # This keeps behavior fast for standard emojis and avoids AI cost/latency
        if (
            sticker_set_name in ("AnimatedEmojies", "AnimatedEmoji")
            and sticker_name
        ):
            description = fallback_sticker_description(sticker_name, animated=True)
            logger.info(
                f"AnimatedEmojies sticker {unique_id}: using '{description}' as description"
            )
            record = {
                "unique_id": unique_id,
                "kind": kind,
                "sticker_set_name": sticker_set_name,
                "sticker_name": sticker_name,
                "description": description,
                "status": MediaStatus.GENERATED.value,
                "ts": clock.now(UTC).isoformat(),
                **metadata,
            }
            # Add agent_telegram_id if available and not already in metadata
            if agent is not None and "agent_telegram_id" not in record:
                agent_telegram_id = getattr(agent, "agent_id", None)
                if agent_telegram_id is not None:
                    record["agent_telegram_id"] = agent_telegram_id

            # Don't cache AnimatedEmojies descriptions to disk - return directly
            return record

        # Check video duration for media that needs video analysis
        # This includes videos, animations, and TGS animated stickers
        if _needs_video_analysis(kind, metadata.get("mime_type")):
            duration = metadata.get("duration")
            if duration is not None and duration > 10:
                logger.info(
                    f"Video {unique_id} is too long to analyze: {duration}s (max 10s)"
                )
                return make_error_record(
                    unique_id,
                    MediaStatus.UNSUPPORTED,
                    f"too long to analyze (duration: {duration}s, max: 10s)",
                    kind=kind,
                    sticker_set_name=sticker_set_name,
                    sticker_name=sticker_name,
                    agent=agent,
                    **metadata,
                )

        # Only check if we have a document to download
        if doc is None:
            return None

        try:
            # Use normalized MIME type from metadata if available, otherwise from doc
            # (metadata may have been normalized earlier in this function)
            mime_type = meta_mime if meta_mime else normalize_mime_type(getattr(doc, "mime_type", None))

            if not mime_type:
                return None

            # Use media LLM to check support (same as AIGeneratingMediaSource)
            # This ensures we check against the actual LLM that will be used for generation
            # Previously this used agent.llm which might have different support capabilities
            try:
                media_llm = get_media_llm()
            except Exception:
                # If we can't get media LLM, skip the check and let other sources handle it
                return None

            # Check if MIME type is supported (images, videos, or audio)
            is_supported = media_llm.is_mime_type_supported_by_llm(mime_type) or (
                hasattr(media_llm, "is_audio_mime_type_supported")
                and media_llm.is_audio_mime_type_supported(mime_type)
            )

            if not is_supported:
                # Return unsupported format record
                return make_error_record(
                    unique_id,
                    MediaStatus.UNSUPPORTED,
                    f"MIME type {mime_type} not supported by LLM",
                    kind=kind,
                    sticker_set_name=sticker_set_name,
                    sticker_name=sticker_name,
                    agent=agent,
                    **metadata,
                )

            # Format is supported - let other sources handle it
            return None

        except Exception:
            # If we can't check format, let other sources handle it
            return None


class AIGeneratingMediaSource(MediaSource):
    """
    Generates media descriptions using AI.

    This source always succeeds (never returns None). It either:
    1. Successfully generates a description
    2. Returns a transient failure record (timeouts, etc.)
    3. Returns a permanent failure record (LLM errors, etc.)

    Caching is handled by the calling AIChainMediaSource.
    """

    def __init__(self, cache_directory: Path):
        """
        Initialize the AI generating source.

        Args:
            cache_directory: Directory for debug saves (no longer used for caching)
        """
        self.cache_directory = Path(cache_directory)
        self.cache_directory.mkdir(parents=True, exist_ok=True)

    async def get(
        self,
        unique_id: str,
        agent: Any = None,
        doc: Any = None,
        kind: str | None = None,
        sticker_set_name: str | None = None,
        sticker_name: str | None = None,
        **metadata,
    ) -> dict[str, Any] | None:
        """
        Generate a media description using AI.

        Returns a dict with description or error record, or None if doc is not available.
        Caches successful results and unsupported formats to disk.
        """

        if agent is None:
            raise ValueError("AIGeneratingMediaSource: agent is required but was None")

        if doc is None:
            # Return None when doc is not available - we cannot generate without it
            # This allows callers that are only reading from cache (like format_message_for_prompt)
            # to work gracefully. The description can be generated later when doc is available.
            return None

        client = getattr(agent, "client", None)
        if not client:
            raise ValueError(
                f"AIGeneratingMediaSource: agent missing client for {unique_id}"
            )

        # Use the media LLM for descriptions (from MEDIA_MODEL), not the agent's LLM
        media_llm = get_media_llm()

        t0 = time.perf_counter()

        # If doc is a Path, try to get MIME type from file extension first
        # This helps avoid application/octet-stream fallback for valid media files
        # Special handling for .m4a files - they should be audio/mp4, not video/mp4
        if hasattr(doc, "suffix") and hasattr(doc, "read_bytes"):
            # doc is a Path object
            if doc.suffix.lower() == ".m4a":
                # M4A files are audio-only MP4 containers
                metadata["mime_type"] = normalize_mime_type("audio/mp4")
            else:
                mime_from_ext = get_mime_type_from_file_extension(doc)
                if mime_from_ext:
                    detected_mime_type = normalize_mime_type(mime_from_ext)
                    if detected_mime_type:
                        metadata["mime_type"] = detected_mime_type

<<<<<<< HEAD
        # Download media bytes
        try:
            data: bytes = await download_media_bytes(client, doc)
        except Exception as e:
            logger.exception(
                f"AIGeneratingMediaSource: download failed for {unique_id}: {e}"
            )
            # Transient failure - don't cache to disk
            return make_error_record(
                unique_id,
                MediaStatus.TEMPORARY_FAILURE,
                f"download failed: {str(e)[:100]}",
                retryable=True,
                kind=kind,
                sticker_set_name=sticker_set_name,
                sticker_name=sticker_name,
                agent=agent,
                **metadata,
            )
=======
        # Check if media file already exists in cache before downloading
        data: bytes | None = None
        for ext in MEDIA_FILE_EXTENSIONS:
            cached_file = self.cache_directory / f"{unique_id}{ext}"
            if cached_file.exists():
                try:
                    data = cached_file.read_bytes()
                    logger.debug(
                        f"AIGeneratingMediaSource: using cached media file for {unique_id} from {cached_file}"
                    )
                    break
                except Exception as e:
                    logger.warning(
                        f"AIGeneratingMediaSource: failed to read cached file {cached_file}: {e}, will download instead"
                    )
                    data = None
        
        # Download media bytes only if not found in cache
        if data is None:
            try:
                data = await download_media_bytes(client, doc)
            except Exception as e:
                logger.exception(
                    f"AIGeneratingMediaSource: download failed for {unique_id}: {e}"
                )
                # Transient failure - don't cache to disk
                return make_error_record(
                    unique_id,
                    MediaStatus.TEMPORARY_FAILURE,
                    f"download failed: {str(e)[:100]}",
                    retryable=True,
                    kind=kind,
                    sticker_set_name=sticker_set_name,
                    sticker_name=sticker_name,
                    **metadata,
                )
>>>>>>> 043bef3c
        dl_ms = (time.perf_counter() - t0) * 1000

        # MIME type check is now handled by UnsupportedFormatMediaSource earlier in pipeline
        # Detect MIME type before LLM call so it's available in exception handlers
        # Use byte detection to verify/override extension-based detection
        # BUT preserve audio/mp4 for .m4a files (byte detection can't distinguish M4A from MP4 video)
        detected_mime_type = normalize_mime_type(detect_mime_type_from_bytes(data))
        
        # If this is a .m4a file, preserve audio/mp4 even if byte detection says video/mp4
        # (byte detection can't distinguish M4A from MP4 video - they have the same container signature)
        is_m4a_file = hasattr(doc, "suffix") and doc.suffix.lower() == ".m4a"
        if is_m4a_file:
            # Force audio/mp4 for M4A files regardless of byte detection
            metadata["mime_type"] = normalize_mime_type("audio/mp4")
            detected_mime_type = normalize_mime_type("audio/mp4")
        elif detected_mime_type and detected_mime_type != "application/octet-stream":
            # Prefer byte detection over extension-based detection (more accurate)
            metadata["mime_type"] = detected_mime_type
        elif detected_mime_type == "application/octet-stream" and "mime_type" in metadata:
            # Keep extension-based MIME type if byte detection fails
            # (byte detection can fail for some valid files)
            # Use the extension-based MIME type for LLM calls
            detected_mime_type = metadata["mime_type"]
        elif detected_mime_type:
            metadata["mime_type"] = detected_mime_type
        
        # Ensure we have a MIME type for LLM calls (use metadata if available, otherwise detected)
        final_mime_type = metadata.get("mime_type") or detected_mime_type
        if final_mime_type:
            metadata["mime_type"] = final_mime_type

        # For TGS files (animated stickers), convert to video first
        video_file_path = None
        is_converted_tgs = False
        if is_tgs_mime_type(final_mime_type):
            try:
                from media.tgs_converter import convert_tgs_to_video

                # Save TGS data to scratch file
                tgs_path = get_scratch_file(f"{unique_id}.tgs")
                tgs_path.write_bytes(data)

                # Convert TGS to video
                # Use 4 fps for efficiency - AI samples key frames anyway
                video_file_path = convert_tgs_to_video(
                    tgs_path,
                    tgs_path.with_suffix(".mp4"),
                    width=512,
                    height=512,
                    duration=metadata.get("duration"),
                    target_fps=4.0,
                )

                # Read the video data
                data = video_file_path.read_bytes()

                # Preserve original TGS mime_type before updating (needed for fallback descriptions)
                # Store the original TGS mime_type - this is what the actual file on disk is
                original_tgs_mime = final_mime_type
                metadata["original_mime_type"] = original_tgs_mime

                # Update final_mime_type to video/mp4 for LLM processing (converted file)
                # But keep the original TGS mime_type in metadata since that's what's on disk
                detected_mime_type = normalize_mime_type("video/mp4")
                final_mime_type = detected_mime_type  # Use video/mp4 for LLM call
                # Don't overwrite metadata["mime_type"] - keep original TGS mime_type for saved record
                is_converted_tgs = True

                logger.info(
                    f"Converted TGS to video for {unique_id}: {len(data)} bytes"
                )

            except Exception as e:
                logger.error(f"TGS to video conversion failed for {unique_id}: {e}")
                # Clean up temporary files
                if "tgs_path" in locals() and tgs_path and tgs_path.exists():
                    tgs_path.unlink()
                if video_file_path and video_file_path.exists():
                    video_file_path.unlink()
                # Return error
                return make_error_record(
                    unique_id,
                    MediaStatus.PERMANENT_FAILURE,
                    f"TGS conversion failed: {str(e)[:100]}",
                    kind=kind,
                    sticker_set_name=sticker_set_name,
                    sticker_name=sticker_name,
                    agent=agent,
                    **metadata,
                )

        # Call LLM to generate description (choose method based on media kind)
        try:
            t1 = time.perf_counter()

            # Use describe_video for:
            # - Media that needs video analysis (videos, animations)
            # - Converted TGS files (now in video format)
            if _needs_video_analysis(kind, final_mime_type) or is_converted_tgs:
                duration = metadata.get("duration")
                desc = await media_llm.describe_video(
                    data,
                    final_mime_type,
                    duration=duration,
                    timeout_s=_DESCRIBE_TIMEOUT_SECS,
                )
            elif kind == "audio" or is_audio_mime_type(final_mime_type):
                # Audio files (including voice messages)
                # Route to describe_audio if kind is audio OR MIME type indicates audio
                if hasattr(media_llm, "is_audio_mime_type_supported"):
                    # Check if MIME type is supported (if we have one)
                    # If no MIME type or application/octet-stream, pass None and let describe_audio detect it
                    audio_mime_type = final_mime_type if final_mime_type and final_mime_type != "application/octet-stream" else None
                    
                    # Only check support if we have a specific MIME type
                    if audio_mime_type and not media_llm.is_audio_mime_type_supported(audio_mime_type):
                        # Audio MIME type not supported - this shouldn't happen for valid audio, but handle gracefully
                        logger.warning(
                            f"AIGeneratingMediaSource: audio MIME type {audio_mime_type} not supported for {unique_id}, "
                            f"but kind={kind} indicates audio. Attempting describe_audio anyway."
                        )
                    
                    duration = metadata.get("duration")
                    desc = await media_llm.describe_audio(
                        data,
                        audio_mime_type,  # Will be None if not available, describe_audio will detect from bytes
                        duration=duration,
                        timeout_s=_DESCRIBE_TIMEOUT_SECS,
                    )
                else:
                    # LLM doesn't support audio description - this shouldn't happen, but fall through to describe_image
                    logger.warning(
                        f"AIGeneratingMediaSource: kind={kind} indicates audio but LLM doesn't support audio description for {unique_id}"
                    )
                    # Fall through to describe_image which will raise ValueError
                    desc = await media_llm.describe_image(
                        data, None, timeout_s=_DESCRIBE_TIMEOUT_SECS
                    )
            else:
                # Ensure we have a valid MIME type before calling describe_image
                # If final_mime_type is None or invalid, let describe_image detect it from bytes
                image_mime_type = final_mime_type if final_mime_type and final_mime_type != "application/octet-stream" else None
                logger.debug(
                    f"AIGeneratingMediaSource: calling describe_image for {unique_id} with MIME type: {image_mime_type} "
                    f"(final_mime_type={final_mime_type}, detected={detected_mime_type}, from_ext={'mime_type' in metadata})"
                )
                desc = await media_llm.describe_image(
                    data, image_mime_type, timeout_s=_DESCRIBE_TIMEOUT_SECS
                )
            desc = (desc or "").strip()
        except httpx.TimeoutException:
            logger.debug(
                f"AIGeneratingMediaSource: timeout after {_DESCRIBE_TIMEOUT_SECS}s for {unique_id}"
            )

            # Clean up temporary TGS and video files if conversion succeeded
            if is_converted_tgs:
                if video_file_path and video_file_path.exists():
                    video_file_path.unlink()
                if "tgs_path" in locals() and tgs_path and tgs_path.exists():
                    tgs_path.unlink()

            # Transient failure - return error record for AIChainMediaSource to handle
            return make_error_record(
                unique_id,
                MediaStatus.TEMPORARY_FAILURE,
                f"timeout after {_DESCRIBE_TIMEOUT_SECS}s",
                retryable=True,
                kind=kind,
                sticker_set_name=sticker_set_name,
                sticker_name=sticker_name,
                agent=agent,
                **metadata,
            )
        except ValueError as e:
            # ValueError is raised for unsupported formats or videos that are too long
            # These are permanent failures
            logger.info(
                f"AIGeneratingMediaSource: format check failed for {unique_id}: {e}"
            )

            # Clean up temporary TGS and video files if conversion succeeded
            if is_converted_tgs:
                if video_file_path and video_file_path.exists():
                    video_file_path.unlink()
                if "tgs_path" in locals() and tgs_path and tgs_path.exists():
                    tgs_path.unlink()

            # Permanent failure - return error record for AIChainMediaSource to handle
            return make_error_record(
                unique_id,
                MediaStatus.UNSUPPORTED,
                str(e),
                kind=kind,
                sticker_set_name=sticker_set_name,
                sticker_name=sticker_name,
                agent=agent,
                **metadata,
            )
        except RuntimeError as e:
            # RuntimeError is raised for API errors (400, 500, etc.)
            # Log the error with MIME type and file size info for debugging
            file_size_mb = len(data) / (1024 * 1024) if data else 0
            logger.error(
                f"AIGeneratingMediaSource: LLM failed for {unique_id}: {e} "
                f"(MIME type: {final_mime_type}, detected: {detected_mime_type}, "
                f"file size: {file_size_mb:.2f}MB, kind: {kind})"
            )
            
            # Clean up temporary TGS and video files if conversion succeeded
            if is_converted_tgs:
                if video_file_path and video_file_path.exists():
                    video_file_path.unlink()
                if "tgs_path" in locals() and tgs_path and tgs_path.exists():
                    tgs_path.unlink()
            
            # Check if this is a format/argument error (400) - treat as permanent failure
            error_str = str(e)
            if "400" in error_str or "INVALID_ARGUMENT" in error_str:
                # For 400 errors, provide more context about what might be wrong
                failure_reason = f"LLM API error (400): {error_str[:100]}"
                if file_size_mb > 20:
                    failure_reason += f" (file may be too large: {file_size_mb:.1f}MB)"
                return make_error_record(
                    unique_id,
                    MediaStatus.PERMANENT_FAILURE,
                    failure_reason,
                    kind=kind,
                    sticker_set_name=sticker_set_name,
                    sticker_name=sticker_name,
                    agent=agent,
                    **metadata,
                )
            else:
                # Other API errors (500, timeout, etc.) - treat as temporary failure
                return make_error_record(
                    unique_id,
                    MediaStatus.TEMPORARY_FAILURE,
                    f"LLM API error: {error_str[:100]}",
                    retryable=True,
                    kind=kind,
                    sticker_set_name=sticker_set_name,
                    sticker_name=sticker_name,
                    agent=agent,
                    **metadata,
                )
        except Exception as e:
            logger.exception(
                f"AIGeneratingMediaSource: LLM failed for {unique_id}: {e}"
            )

            # Clean up temporary TGS and video files if conversion succeeded
            if is_converted_tgs:
                if video_file_path and video_file_path.exists():
                    video_file_path.unlink()
                if "tgs_path" in locals() and tgs_path and tgs_path.exists():
                    tgs_path.unlink()

            # Permanent failure - return error record for AIChainMediaSource to handle
            return make_error_record(
                unique_id,
                MediaStatus.PERMANENT_FAILURE,
                f"description failed: {str(e)[:100]}",
                kind=kind,
                sticker_set_name=sticker_set_name,
                sticker_name=sticker_name,
                agent=agent,
                **metadata,
            )

        llm_ms = (time.perf_counter() - t1) * 1000

        # If LLM returned empty or invalid description, use make_error_record
        # to ensure stickers get fallback descriptions (consistent with exception paths)
        if not desc:
            # Clean up temporary TGS and video files if conversion succeeded
            if is_converted_tgs:
                if video_file_path and video_file_path.exists():
                    video_file_path.unlink()
                if "tgs_path" in locals() and tgs_path and tgs_path.exists():
                    tgs_path.unlink()

            return make_error_record(
                unique_id,
                MediaStatus.PERMANENT_FAILURE,
                "LLM returned empty or invalid description",
                kind=kind,
                sticker_set_name=sticker_set_name,
                sticker_name=sticker_name,
                agent=agent,
                **metadata,
            )

        # Return record for AIChainMediaSource to handle caching
        # For converted TGS files, ensure mime_type reflects the original TGS file (on disk),
        # not the temporary video/mp4 used for AI processing
        record_metadata = metadata.copy()
        if is_converted_tgs and "original_mime_type" in record_metadata:
            # Restore original TGS mime_type for the saved record
            record_metadata["mime_type"] = record_metadata["original_mime_type"]
        
        record = {
            "unique_id": unique_id,
            "kind": kind,
            "sticker_set_name": sticker_set_name,
            "sticker_name": sticker_name,
            "description": desc,
            "failure_reason": None,
            "status": MediaStatus.GENERATED.value,
            "ts": clock.now(UTC).isoformat(),
            **record_metadata,
        }
        # Add agent_telegram_id if available and not already in metadata
        if agent is not None and "agent_telegram_id" not in record:
            agent_telegram_id = getattr(agent, "agent_id", None)
            if agent_telegram_id is not None:
                record["agent_telegram_id"] = agent_telegram_id

        total_ms = (time.perf_counter() - t0) * 1000
        logger.debug(
            f"AIGeneratingMediaSource: SUCCESS {unique_id} bytes={len(data)} dl={dl_ms:.0f}ms llm={llm_ms:.0f}ms total={total_ms:.0f}ms"
        )

        # Clean up temporary TGS and video files if conversion succeeded
        if is_converted_tgs:
            if video_file_path and video_file_path.exists():
                video_file_path.unlink()
            if "tgs_path" in locals() and tgs_path and tgs_path.exists():
                tgs_path.unlink()

        return record


class AIChainMediaSource(MediaSource):
    """
    Orchestrates caching and chaining of media sources with proper temporary failure handling.

    This source manages the flow between:
    1. Cache source (for persistent storage)
    2. Unsupported format source (to avoid budget consumption)
    3. Budget source (to limit processing)
    4. AI generating source (for actual description generation)

    Key behaviors:
    - Non-temporary cached records are returned immediately
    - Temporary failures (budget exhaustion, timeouts) are retried
    - Avoids storing new temporary failures when replacing cached temporary failures
    - Optimizes downloads by passing doc=None when media is already cached
    """

    def __init__(
        self,
        cache_source: MediaSource,
        unsupported_source: MediaSource,
        budget_source: MediaSource,
        ai_source: MediaSource,
    ):
        """
        Initialize the AI chain source.

        Args:
            cache_source: Source for persistent cache storage
            unsupported_source: Source to check unsupported formats
            budget_source: Source to manage budget limits
            ai_source: Source for AI generation
        """
        self.cache_source = cache_source
        self.unsupported_source = unsupported_source
        self.budget_source = budget_source
        self.ai_source = ai_source

    async def get(
        self,
        unique_id: str,
        agent: Any = None,
        doc: Any = None,
        **metadata,
    ) -> dict[str, Any]:
        """
        Get media description with proper caching and temporary failure handling.

        Returns:
            Media record with description, status, and metadata
        """
        # 1. Try cache first
        cached_record = await self.cache_source.get(
            unique_id, agent, doc, **metadata
        )

        # 2. If we have a cached record, decide whether to return it or retry
        if cached_record:
            status = cached_record.get("status")
            # If successful or permanent failure, always return cached record
            if not MediaStatus.is_temporary_failure(status):
                return cached_record

            # If it's a temporary failure, we only retry if we have a document
            # to attempt a new description generation. Without a document
            # (e.g. during lookup-only formatting phase), we return what we have.
            if doc is None:
                return cached_record

        # 3. Chain through sources
        record = None

        for source in [self.unsupported_source, self.budget_source, self.ai_source]:
            # Always pass doc to sources - they can decide whether to use it
            record = await source.get(unique_id, agent, doc, **metadata)
            if record:
                break

        # 4. Download and store media file if needed (even when budget exhausted)
        # We always want to store the media file so we can describe it later without re-downloading
        media_bytes = None
        file_extension = None

        # Check if we need to download and store the media file
        # Always check if media file exists on disk, even for cached records
        # (records might have _on_disk=True but no actual media file)
        media_file_exists = False
        if isinstance(self.cache_source, DirectoryMediaSource):
            # Check if media file already exists
            for ext in MEDIA_FILE_EXTENSIONS:
                media_file = self.cache_source.directory / f"{unique_id}{ext}"
                if media_file.exists():
                    media_file_exists = True
                    break

        # Download media if we have a doc and media file doesn't exist
        # Always attempt download if we have doc, regardless of budget status or _on_disk flag
        if not media_file_exists and doc is not None and agent is not None:
                try:
                    logger.debug(
                        f"AIChainMediaSource: downloading media for {unique_id}"
                    )
                    media_bytes = await download_media_bytes(agent.client, doc)

                    # Get file extension from MIME type or by detecting from bytes
                    mime_type = getattr(doc, "mime_type", None)
                    file_extension = get_file_extension_from_mime_or_bytes(mime_type, media_bytes)

                    logger.debug(
                        f"AIChainMediaSource: downloaded {len(media_bytes)} bytes for {unique_id}, extension: {file_extension}"
                    )
                except Exception as e:
                    logger.warning(
                        f"AIChainMediaSource: failed to download media for {unique_id}: {e}"
                    )
                    # Continue without media file - metadata is still valuable

        # 5. Store metadata record if we got a new record or if we downloaded media file
        # Always store if we downloaded the media file (even if replacing a cached record)
        # Also store if we got a new record that's not already on disk
        if record and (media_bytes is not None or not record.get("_on_disk", False)):
            should_store = True

            # Don't store if it's another temporary failure replacing a cached temporary failure
            # UNLESS we downloaded the media file (in which case we want to preserve it)
            if (
                cached_record
                and MediaStatus.is_temporary_failure(cached_record.get("status"))
                and MediaStatus.is_temporary_failure(record.get("status"))
                and media_bytes is None  # Only skip if we didn't download media
            ):
                should_store = False

            if should_store:
                # Store record with optional media file
                # If we have media_bytes, this will add media_file to the record
                self.cache_source.put(unique_id, record, media_bytes, file_extension, agent=agent)

        return record


# ---------- singleton helpers ----------
_GLOBAL_DEFAULT_CHAIN: CompositeMediaSource | None = None


def get_default_media_source_chain() -> CompositeMediaSource:
    """
    Get the global default media source chain singleton.

    This chain includes:
    1. Curated descriptions from all config directories
    2. Cached AI-generated descriptions
    3. Budget management
    4. AI generation fallback
    """
    global _GLOBAL_DEFAULT_CHAIN
    if _GLOBAL_DEFAULT_CHAIN is None:
        _GLOBAL_DEFAULT_CHAIN = _create_default_chain()
    return _GLOBAL_DEFAULT_CHAIN


def _create_default_chain() -> CompositeMediaSource:
    """
    Create the default media source chain.

    Internal helper for get_default_media_source_chain.
    """

    from .media_sources import get_directory_media_source

    sources: list[MediaSource] = []

    # Add config directories (curated descriptions) - checked first
    for config_dir in CONFIG_DIRECTORIES:
        media_dir = Path(config_dir) / "media"
        if media_dir.exists() and media_dir.is_dir():
            sources.append(get_directory_media_source(media_dir))
            logger.info(f"Added curated media directory: {media_dir}")

    # Set up AI cache directory
    state_dir = Path(STATE_DIRECTORY)
    ai_cache_dir = state_dir / "media"
    ai_cache_dir.mkdir(parents=True, exist_ok=True)
    ai_cache_source = get_directory_media_source(ai_cache_dir)
    logger.info(f"Added AI cache directory: {ai_cache_dir}")

    # Add AI chain source that orchestrates unsupported/budget/AI generation
    sources.append(
        AIChainMediaSource(
            cache_source=ai_cache_source,
            unsupported_source=UnsupportedFormatMediaSource(),
            budget_source=BudgetExhaustedMediaSource(),
            ai_source=AIGeneratingMediaSource(cache_directory=ai_cache_dir),
        )
    )

    return CompositeMediaSource(sources)<|MERGE_RESOLUTION|>--- conflicted
+++ resolved
@@ -937,27 +937,6 @@
                     if detected_mime_type:
                         metadata["mime_type"] = detected_mime_type
 
-<<<<<<< HEAD
-        # Download media bytes
-        try:
-            data: bytes = await download_media_bytes(client, doc)
-        except Exception as e:
-            logger.exception(
-                f"AIGeneratingMediaSource: download failed for {unique_id}: {e}"
-            )
-            # Transient failure - don't cache to disk
-            return make_error_record(
-                unique_id,
-                MediaStatus.TEMPORARY_FAILURE,
-                f"download failed: {str(e)[:100]}",
-                retryable=True,
-                kind=kind,
-                sticker_set_name=sticker_set_name,
-                sticker_name=sticker_name,
-                agent=agent,
-                **metadata,
-            )
-=======
         # Check if media file already exists in cache before downloading
         data: bytes | None = None
         for ext in MEDIA_FILE_EXTENSIONS:
@@ -992,9 +971,9 @@
                     kind=kind,
                     sticker_set_name=sticker_set_name,
                     sticker_name=sticker_name,
+                    agent=agent,
                     **metadata,
                 )
->>>>>>> 043bef3c
         dl_ms = (time.perf_counter() - t0) * 1000
 
         # MIME type check is now handled by UnsupportedFormatMediaSource earlier in pipeline
